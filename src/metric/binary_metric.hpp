#ifndef LIGHTGBM_METRIC_BINARY_METRIC_HPP_
#define LIGHTGBM_METRIC_BINARY_METRIC_HPP_

#include <LightGBM/utils/log.h>

#include <LightGBM/metric.h>

#include <algorithm>
#include <vector>

namespace LightGBM {

/*!
* \brief Metric for binary classification task.
* Use static class "PointWiseLossCalculator" to calculate loss point-wise
*/
template<typename PointWiseLossCalculator>
class BinaryMetric: public Metric {
public:
  explicit BinaryMetric(const MetricConfig& config) {
    early_stopping_round_ = config.early_stopping_round;
    output_freq_ = config.output_freq;
    the_bigger_the_better = false;
    sigmoid_ = static_cast<score_t>(config.sigmoid);
    if (sigmoid_ <= 0.0f) {
      Log::Fatal("Sigmoid param %f should greater than zero", sigmoid_);
    }
  }

  virtual ~BinaryMetric() {

  }

  void Init(const char* test_name, const Metadata& metadata, data_size_t num_data) override {
    name = test_name;
    num_data_ = num_data;
    // get label
    label_ = metadata.label();

    // get weights
    weights_ = metadata.weights();

    if (weights_ == nullptr) {
      sum_weights_ = static_cast<double>(num_data_);
    } else {
      sum_weights_ = 0.0f;
      for (data_size_t i = 0; i < num_data; ++i) {
        sum_weights_ += weights_[i];
      }
    }
  }

  score_t PrintAndGetLoss(int iter, const score_t* score) const override {
    score_t sum_loss = 0.0f;
    if (early_stopping_round_ > 0 || (output_freq_ > 0 && iter % output_freq_ == 0)) {
      if (weights_ == nullptr) {
        #pragma omp parallel for schedule(static) reduction(+:sum_loss)
        for (data_size_t i = 0; i < num_data_; ++i) {
          // sigmoid transform
          score_t prob = 1.0f / (1.0f + std::exp(-2.0f * sigmoid_ * score[i]));
          // add loss
          sum_loss += PointWiseLossCalculator::LossOnPoint(label_[i], prob);
        }
      } else {
        #pragma omp parallel for schedule(static) reduction(+:sum_loss)
        for (data_size_t i = 0; i < num_data_; ++i) {
          // sigmoid transform
          score_t prob = 1.0f / (1.0f + std::exp(-2.0f * sigmoid_ * score[i]));
          // add loss
          sum_loss += PointWiseLossCalculator::LossOnPoint(label_[i], prob) * weights_[i];
        }
      }
      score_t loss = sum_loss / sum_weights_;
      if (output_freq_ > 0 && iter % output_freq_ == 0){
        Log::Info("Iteration:%d, %s's %s: %f\n", iter, name, PointWiseLossCalculator::Name(), loss);
      }
      return loss;
    }
    return 0.0f;
  }

private:
  /*! \brief Output frequently */
  int output_freq_;
  /*! \brief Number of data */
  data_size_t num_data_;
  /*! \brief Pointer of label */
  const float* label_;
  /*! \brief Pointer of weighs */
  const float* weights_;
  /*! \brief Sum weights */
  double sum_weights_;
  /*! \brief Name of test set */
  const char* name;
  /*! \brief Sigmoid parameter */
  score_t sigmoid_;
};

/*!
* \brief Log loss metric for binary classification task.
*/
class BinaryLoglossMetric: public BinaryMetric<BinaryLoglossMetric> {
public:
  explicit BinaryLoglossMetric(const MetricConfig& config) :BinaryMetric<BinaryLoglossMetric>(config) {}

  inline static score_t LossOnPoint(float label, score_t prob) {
    if (label == 0) {
      if (1.0f - prob > kEpsilon) {
        return -std::log(1.0f - prob);
      }
    } else {
      if (prob > kEpsilon) {
        return -std::log(prob);
      }
    }
    return -std::log(kEpsilon);
  }

  inline static const char* Name() {
    return "log loss";
  }
};
/*!
* \brief Error rate metric for binary classification task.
*/
class BinaryErrorMetric: public BinaryMetric<BinaryErrorMetric> {
public:
  explicit BinaryErrorMetric(const MetricConfig& config) :BinaryMetric<BinaryErrorMetric>(config) {}

  inline static score_t LossOnPoint(float label, score_t prob) {
    if (prob < 0.5f) {
      return label;
    } else {
      return 1.0f - label;
    }
  }

  inline static const char* Name() {
    return "error rate";
  }
};

/*!
* \brief Auc Metric for binary classification task.
*/
class AUCMetric: public Metric {
public:
  explicit AUCMetric(const MetricConfig& config) {
    early_stopping_round_ = config.early_stopping_round;
    output_freq_ = config.output_freq;
    the_bigger_the_better = true;
  }

  virtual ~AUCMetric() {
  }

  void Init(const char* test_name, const Metadata& metadata, data_size_t num_data) override {
    name = test_name;
    num_data_ = num_data;
    // get label
    label_ = metadata.label();
    // get weights
    weights_ = metadata.weights();

    if (weights_ == nullptr) {
      sum_weights_ = static_cast<double>(num_data_);
    } else {
      sum_weights_ = 0.0f;
      for (data_size_t i = 0; i < num_data; ++i) {
        sum_weights_ += weights_[i];
      }
    }
  }

  score_t PrintAndGetLoss(int iter, const score_t* score) const override {
    if (early_stopping_round_ > 0 || (output_freq_ > 0 && iter % output_freq_ == 0)) {
      // get indices sorted by score, descent order
      std::vector<data_size_t> sorted_idx;
      for (data_size_t i = 0; i < num_data_; ++i) {
        sorted_idx.emplace_back(i);
      }
      std::sort(sorted_idx.begin(), sorted_idx.end(), [score](data_size_t a, data_size_t b) {return score[a] > score[b]; });
      // temp sum of postive label
      double cur_pos = 0.0;
      // total sum of postive label
      double sum_pos = 0.0;
      // accumlate of auc
      double accum = 0.0;
      // temp sum of negative label
      double cur_neg = 0.0;
      score_t threshold = score[sorted_idx[0]];
      if (weights_ == nullptr) {  // not weights
        for (data_size_t i = 0; i < num_data_; ++i) {
          const float cur_label = label_[sorted_idx[i]];
          const score_t cur_score = score[sorted_idx[i]];
          // new threshold
          if (cur_score != threshold) {
            threshold = cur_score;
            // accmulate
            accum += cur_neg*(cur_pos * 0.5 + sum_pos);
            sum_pos += cur_pos;
            // reset
            cur_neg = cur_pos = 0.0;
          }
          cur_neg += 1.0 - cur_label;
          cur_pos += cur_label;
        }
      } else {  // has weights
        for (data_size_t i = 0; i < num_data_; ++i) {
          const float cur_label = label_[sorted_idx[i]];
          const score_t cur_score = score[sorted_idx[i]];
          const float cur_weight = weights_[sorted_idx[i]];
          // new threshold
          if (cur_score != threshold) {
            threshold = cur_score;
            // accmulate
            accum += cur_neg*(cur_pos * 0.5 + sum_pos);
            sum_pos += cur_pos;
            // reset
            cur_neg = cur_pos = 0.0;
          }
          cur_neg += (1.0 - cur_label)*cur_weight;
          cur_pos += cur_label*cur_weight;
        }
      }
      accum += cur_neg*(cur_pos * 0.5 + sum_pos);
      sum_pos += cur_pos;
      double auc = 1.0;
      if (sum_pos > 0.0f && sum_pos != sum_weights_) {
        auc = accum / (sum_pos *(sum_weights_ - sum_pos));
      }
      if (output_freq_ > 0 && iter % output_freq_ == 0){
<<<<<<< HEAD
        Log::Info("Iteration:%d, %s's %s: %f\n", iter, name, "auc", loss);
=======
        Log::Stdout("iteration:%d, %s's %s: %f", iter, name, "auc", auc);
>>>>>>> 5aaf976a
      }
      return auc;
    }
    return 0.0f;
  }

private:
  /*! \brief Output frequently */
  int output_freq_;
  /*! \brief Number of data */
  data_size_t num_data_;
  /*! \brief Pointer of label */
  const float* label_;
  /*! \brief Pointer of weighs */
  const float* weights_;
  /*! \brief Sum weights */
  double sum_weights_;
  /*! \brief Name of test set */
  const char* name;
};

}  // namespace LightGBM
#endif   // LightGBM_METRIC_BINARY_METRIC_HPP_<|MERGE_RESOLUTION|>--- conflicted
+++ resolved
@@ -230,11 +230,7 @@
         auc = accum / (sum_pos *(sum_weights_ - sum_pos));
       }
       if (output_freq_ > 0 && iter % output_freq_ == 0){
-<<<<<<< HEAD
         Log::Info("Iteration:%d, %s's %s: %f\n", iter, name, "auc", loss);
-=======
-        Log::Stdout("iteration:%d, %s's %s: %f", iter, name, "auc", auc);
->>>>>>> 5aaf976a
       }
       return auc;
     }
